/*
 * Copyright (C) 2017-2019 Canonical, Ltd.
 *
 * This program is free software; you can redistribute it and/or modify
 * it under the terms of the GNU General Public License as published by
 * the Free Software Foundation; version 3.
 *
 * This program is distributed in the hope that it will be useful,
 * but WITHOUT ANY WARRANTY; without even the implied warranty of
 * MERCHANTABILITY or FITNESS FOR A PARTICULAR PURPOSE.  See the
 * GNU General Public License for more details.
 *
 * You should have received a copy of the GNU General Public License
 * along with this program.  If not, see <http://www.gnu.org/licenses/>.
 *
 */

#include <src/client/client.h>
#include <src/daemon/daemon.h>
#include <src/daemon/daemon_config.h>
#include <src/daemon/daemon_rpc.h>

#include <multipass/auto_join_thread.h>
#include <multipass/cli/argparser.h>
#include <multipass/cli/command.h>
#include <multipass/name_generator.h>
#include <multipass/version.h>
#include <multipass/virtual_machine_factory.h>
#include <multipass/vm_image_host.h>
#include <multipass/vm_image_vault.h>

#include "mock_virtual_machine_factory.h"
#include "stub_cert_store.h"
#include "stub_certprovider.h"
#include "stub_image_host.h"
#include "stub_logger.h"
#include "stub_ssh_key_provider.h"
#include "stub_terminal.h"
#include "stub_virtual_machine_factory.h"
#include "stub_vm_image_vault.h"
#include "temp_dir.h"

#include <yaml-cpp/yaml.h>

#include <gtest/gtest.h>

#include <QCoreApplication>

#include <memory>
#include <ostream>
#include <sstream>
#include <string>

namespace mp = multipass;
namespace mpt = multipass::test;
using namespace testing;

namespace
{
struct MockDaemon : public mp::Daemon
{
    using mp::Daemon::Daemon;
    MOCK_METHOD3(create,
                 grpc::Status(grpc::ServerContext*, const mp::CreateRequest*, grpc::ServerWriter<mp::CreateReply>*));
    MOCK_METHOD3(launch,
                 grpc::Status(grpc::ServerContext*, const mp::LaunchRequest*, grpc::ServerWriter<mp::LaunchReply>*));
    MOCK_METHOD3(purge,
                 grpc::Status(grpc::ServerContext*, const mp::PurgeRequest*, grpc::ServerWriter<mp::PurgeReply>*));
    MOCK_METHOD3(find, grpc::Status(grpc::ServerContext* context, const mp::FindRequest* request,
                                    grpc::ServerWriter<mp::FindReply>*));
    MOCK_METHOD3(info, grpc::Status(grpc::ServerContext*, const mp::InfoRequest*, grpc::ServerWriter<mp::InfoReply>*));
    MOCK_METHOD3(list, grpc::Status(grpc::ServerContext*, const mp::ListRequest*, grpc::ServerWriter<mp::ListReply>*));
    MOCK_METHOD3(mount, grpc::Status(grpc::ServerContext* context, const mp::MountRequest* request,
                                     grpc::ServerWriter<mp::MountReply>*));
    MOCK_METHOD3(recover,
                 grpc::Status(grpc::ServerContext*, const mp::RecoverRequest*, grpc::ServerWriter<mp::RecoverReply>*));
    MOCK_METHOD3(ssh_info,
                 grpc::Status(grpc::ServerContext*, const mp::SSHInfoRequest*, grpc::ServerWriter<mp::SSHInfoReply>*));
    MOCK_METHOD3(start,
                 grpc::Status(grpc::ServerContext*, const mp::StartRequest*, grpc::ServerWriter<mp::StartReply>*));
    MOCK_METHOD3(stop, grpc::Status(grpc::ServerContext*, const mp::StopRequest*, grpc::ServerWriter<mp::StopReply>*));
    MOCK_METHOD3(suspend,
                 grpc::Status(grpc::ServerContext*, const mp::SuspendRequest*, grpc::ServerWriter<mp::SuspendReply>*));
    MOCK_METHOD3(restart,
                 grpc::Status(grpc::ServerContext*, const mp::RestartRequest*, grpc::ServerWriter<mp::RestartReply>*));
    MOCK_METHOD3(delet,
                 grpc::Status(grpc::ServerContext*, const mp::DeleteRequest*, grpc::ServerWriter<mp::DeleteReply>*));
    MOCK_METHOD3(umount, grpc::Status(grpc::ServerContext* context, const mp::UmountRequest* request,
                                      grpc::ServerWriter<mp::UmountReply>* response));
    MOCK_METHOD3(version,
                 grpc::Status(grpc::ServerContext*, const mp::VersionRequest*, grpc::ServerWriter<mp::VersionReply>*));
};

struct StubNameGenerator : public mp::NameGenerator
{
    explicit StubNameGenerator(std::string name) : name{std::move(name)}
    {
    }
    std::string make_name() override
    {
        return name;
    }
    std::string name;
};

class TestCreate final : public mp::cmd::Command
{
public:
    using Command::Command;
    mp::ReturnCode run(mp::ArgParser* parser) override
    {
        auto on_success = [](mp::CreateReply& /*reply*/) { return mp::ReturnCode::Ok; };
        auto on_failure = [this](grpc::Status& status)
        {
            mp::CreateError create_error;
            create_error.ParseFromString(status.error_details());
            const auto errors = create_error.error_codes();

            cerr << "fail: ";
            if(errors.size() == 1)
            {
                const auto& error = errors[0];
                if(error == mp::CreateError::INVALID_DISK_SIZE)
                    cerr << "disk";
                else if(error == mp::CreateError::INVALID_MEM_SIZE)
                    cerr << "memory";
                else
                    cerr << "?";
            }

            return mp::ReturnCode::CommandFail;
        };

        auto streaming_callback = [this](mp::CreateReply& reply)
        {
            cout << reply.create_message() << std::endl;
        };

        auto ret = parse_args(parser);
        return ret == mp::ParseCode::Ok
                   ? dispatch(&mp::Rpc::Stub::create, request, on_success, on_failure, streaming_callback)
                   : parser->returnCodeFrom(ret);
    }

    std::string name() const override
    {
        return "test_create";
    }

    QString short_help() const override
    {
        return {};
    }

    QString description() const override
    {
        return {};
    }

private:
    mp::ParseCode parse_args(mp::ArgParser* parser) override
    {
        QCommandLineOption diskOption("disk", "", "disk", "");
        QCommandLineOption memOption("mem", "", "mem", "");
        parser->addOptions({diskOption, memOption});

        auto status = parser->commandParse(this);
        if (status == mp::ParseCode::Ok)
        {
            if (parser->isSet(memOption))
                request.set_mem_size(parser->value(memOption).toStdString());

            if (parser->isSet(diskOption))
                request.set_disk_space(parser->value(diskOption).toStdString());
        }

        return status;
    }

    mp::CreateRequest request;
};

class TestClient : public mp::Client
{
public:
    explicit TestClient(mp::ClientConfig& context) : mp::Client{context}
    {
        add_command<TestCreate>();
        sort_commands();
    }
};

} // namespace

struct Daemon : public Test
{
    Daemon()
    {
        config_builder.server_address = server_address;
        config_builder.cache_directory = cache_dir.path();
        config_builder.data_directory = data_dir.path();
        config_builder.vault = std::make_unique<mpt::StubVMImageVault>();
        config_builder.factory = std::make_unique<mpt::StubVirtualMachineFactory>();
        config_builder.image_hosts.push_back(std::make_unique<mpt::StubVMImageHost>());
        config_builder.ssh_key_provider = std::make_unique<mpt::StubSSHKeyProvider>();
        config_builder.cert_provider = std::make_unique<mpt::StubCertProvider>();
        config_builder.client_cert_store = std::make_unique<mpt::StubCertStore>();
        config_builder.connection_type = mp::RpcConnectionType::insecure;
        config_builder.logger = std::make_unique<mpt::StubLogger>();
    }

    mpt::MockVirtualMachineFactory* use_a_mock_vm_factory()
    {
        auto mock_factory = std::make_unique<NiceMock<mpt::MockVirtualMachineFactory>>();
        auto mock_factory_ptr = mock_factory.get();

        ON_CALL(*mock_factory_ptr, create_virtual_machine(_, _))
            .WillByDefault(Return(ByMove(std::make_unique<mpt::StubVirtualMachine>())));

        ON_CALL(*mock_factory_ptr, prepare_source_image(_)).WillByDefault(ReturnArg<0>());

        config_builder.factory = std::move(mock_factory);
        return mock_factory_ptr;
    }

    void send_command(const std::vector<std::string>& command, std::ostream& cout = trash_stream,
                      std::ostream& cerr = trash_stream, std::istream& cin = trash_stream)
    {
        send_commands({command}, cout, cerr, cin);
    }

    // "commands" is a vector of commands that includes necessary positional arguments, ie,
    // "start foo"
    void send_commands(std::vector<std::vector<std::string>> commands, std::ostream& cout = trash_stream,
                       std::ostream& cerr = trash_stream, std::istream& cin = trash_stream)
    {
        // Commands need to be sent from a thread different from that the QEventLoop is on.
        // Event loop is started/stopped to ensure all signals are delivered
        mp::AutoJoinThread t([this, &commands, &cout, &cerr, &cin] {
            mpt::StubTerminal term(cout, cerr, cin);
            mp::ClientConfig client_config{server_address, mp::RpcConnectionType::insecure,
                                           std::make_unique<mpt::StubCertProvider>(), &term};
            TestClient client{client_config};
            for (const auto& command : commands)
            {
                QStringList args = QStringList() << "multipass_test";

                for (const auto& arg : command)
                {
                    args << QString::fromStdString(arg);
                }
                client.run(args);
            }
            loop.quit();
        });
        loop.exec();
    }

    std::string server_address{"unix:/tmp/test-multipassd.socket"};
    QEventLoop loop; // needed as signal/slots used internally by mp::Daemon
    mpt::TempDir cache_dir;
    mpt::TempDir data_dir;
    mp::DaemonConfigBuilder config_builder;
    static std::stringstream trash_stream; // this may have contents (that we don't care about)
};

std::stringstream Daemon::trash_stream; // replace with inline in C++17

TEST_F(Daemon, receives_commands)
{
    MockDaemon daemon{config_builder.build()};

    EXPECT_CALL(daemon, create(_, _, _));
    EXPECT_CALL(daemon, launch(_, _, _));
    EXPECT_CALL(daemon, purge(_, _, _));
    EXPECT_CALL(daemon, find(_, _, _));
    EXPECT_CALL(daemon, ssh_info(_, _, _));
    EXPECT_CALL(daemon, info(_, _, _));
    EXPECT_CALL(daemon, list(_, _, _));
    EXPECT_CALL(daemon, recover(_, _, _));
    EXPECT_CALL(daemon, start(_, _, _));
    EXPECT_CALL(daemon, stop(_, _, _));
    EXPECT_CALL(daemon, suspend(_, _, _));
    EXPECT_CALL(daemon, restart(_, _, _));
    EXPECT_CALL(daemon, delet(_, _, _));
    EXPECT_CALL(daemon, version(_, _, _));
    EXPECT_CALL(daemon, mount(_, _, _));
    EXPECT_CALL(daemon, umount(_, _, _));

    send_commands({{"test_create", "foo"},
                   {"launch", "foo"},
                   {"delete", "foo"},
                   {"exec", "foo", "--", "cmd"},
                   {"info", "foo"},
                   {"list"},
                   {"purge"},
                   {"recover", "foo"},
                   {"start", "foo"},
                   {"stop", "foo"},
                   {"suspend", "foo"},
                   {"restart", "foo"},
                   {"version"},
                   {"find", "something"},
                   {"mount", ".", "target"},
                   {"umount", "instance"}});
}

TEST_F(Daemon, provides_version)
{
    mp::Daemon daemon{config_builder.build()};

    std::stringstream stream;
    send_command({"version"}, stream);

    EXPECT_THAT(stream.str(), HasSubstr(mp::version_string));
}

namespace
{
struct DaemonCreateLaunchTestSuite : public Daemon, public WithParamInterface<std::string>
{
};

struct MinSpaceRespectedSuite : public Daemon, public WithParamInterface<std::tuple<std::string, std::string, std::string>>
{
};

struct MinSpaceViolatedSuite : public Daemon, public WithParamInterface<std::tuple<std::string, std::string, std::string>>
{
};

TEST_P(DaemonCreateLaunchTestSuite, creates_virtual_machines)
{
    auto mock_factory = use_a_mock_vm_factory();
    mp::Daemon daemon{config_builder.build()};

    EXPECT_CALL(*mock_factory, create_virtual_machine(_, _));
    send_command({GetParam()});
}

TEST_P(DaemonCreateLaunchTestSuite, on_creation_hooks_up_platform_prepare_source_image)
{
    auto mock_factory = use_a_mock_vm_factory();
    mp::Daemon daemon{config_builder.build()};

    EXPECT_CALL(*mock_factory, prepare_source_image(_));
    send_command({GetParam()});
}

TEST_P(DaemonCreateLaunchTestSuite, on_creation_hooks_up_platform_prepare_instance_image)
{
    auto mock_factory = use_a_mock_vm_factory();
    mp::Daemon daemon{config_builder.build()};

    EXPECT_CALL(*mock_factory, prepare_instance_image(_, _));
    send_command({GetParam()});
}

TEST_P(DaemonCreateLaunchTestSuite, generates_name_on_creation_when_client_does_not_provide_one)
{
    const std::string expected_name{"pied-piper-valley"};

    config_builder.name_generator = std::make_unique<StubNameGenerator>(expected_name);
    mp::Daemon daemon{config_builder.build()};

    std::stringstream stream;
    send_command({GetParam()}, stream);

    EXPECT_THAT(stream.str(), HasSubstr(expected_name));
}

MATCHER_P2(YAMLNodeContainsString, key, val, "")
{
    if (!arg.IsMap())
    {
        return false;
    }
    if (!arg[key])
    {
        return false;
    }
    if (!arg[key].IsScalar())
    {
        return false;
    }
    return arg[key].Scalar() == val;
}

MATCHER_P(YAMLNodeContainsSubString, val, "")
{
    if (!arg.IsSequence())
    {
        return false;
    }

    return arg[0].Scalar().find(val) != std::string::npos;
}

MATCHER_P2(YAMLNodeContainsStringArray, key, values, "")
{
    if (!arg.IsMap())
    {
        return false;
    }
    if (!arg[key])
    {
        return false;
    }
    if (!arg[key].IsSequence())
    {
        return false;
    }
    if (arg[key].size() != values.size())
    {
        return false;
    }
    for (auto i = 0u; i < values.size(); ++i)
    {
        if (arg[key][i].template as<std::string>() != values[i])
        {
            return false;
        }
    }
    return true;
}

MATCHER_P(YAMLNodeContainsMap, key, "")
{
    if (!arg.IsMap())
    {
        return false;
    }
    if (!arg[key])
    {
        return false;
    }
    return arg[key].IsMap();
}

MATCHER_P(YAMLNodeContainsSequence, key, "")
{
    if (!arg.IsMap())
    {
        return false;
    }
    if (!arg[key])
    {
        return false;
    }
    return arg[key].IsSequence();
}

TEST_P(DaemonCreateLaunchTestSuite, default_cloud_init_grows_root_fs)
{
    auto mock_factory = use_a_mock_vm_factory();
    mp::Daemon daemon{config_builder.build()};

    EXPECT_CALL(*mock_factory, configure(_, _, _))
        .WillOnce(Invoke([](const std::string& name, YAML::Node& meta_config, YAML::Node& user_config) {
            EXPECT_THAT(user_config, YAMLNodeContainsMap("growpart"));

            if (user_config["growpart"])
            {
                auto const& growpart_stanza = user_config["growpart"];

                EXPECT_THAT(growpart_stanza, YAMLNodeContainsString("mode", "auto"));
                EXPECT_THAT(growpart_stanza, YAMLNodeContainsStringArray("devices", std::vector<std::string>({"/"})));
                EXPECT_THAT(growpart_stanza, YAMLNodeContainsString("ignore_growroot_disabled", "false"));
            }
        }));

    send_command({GetParam()});
}

class DummyKeyProvider : public mpt::StubSSHKeyProvider
{
public:
    explicit DummyKeyProvider(std::string key) : key{std::move(key)}
    {
    }
    std::string public_key_as_base64() const override
    {
        return key;
    };

private:
    std::string key;
};

TEST_P(DaemonCreateLaunchTestSuite, adds_ssh_keys_to_cloud_init_config)
{
    auto mock_factory = use_a_mock_vm_factory();
    std::string expected_key{"thisitnotansshkeyactually"};
    config_builder.ssh_key_provider = std::make_unique<DummyKeyProvider>(expected_key);
    mp::Daemon daemon{config_builder.build()};

    EXPECT_CALL(*mock_factory, configure(_, _, _))
        .WillOnce(Invoke([&expected_key](const std::string& name, YAML::Node& meta_config, YAML::Node& user_config) {
            ASSERT_THAT(user_config, YAMLNodeContainsSequence("ssh_authorized_keys"));
            auto const& ssh_keys_stanza = user_config["ssh_authorized_keys"];
            EXPECT_THAT(ssh_keys_stanza, YAMLNodeContainsSubString(expected_key));
        }));

    send_command({GetParam()});
}

TEST_P(MinSpaceRespectedSuite, accepts_launch_with_enough_explicit_memory)
{
    auto mock_factory = use_a_mock_vm_factory();
    mp::Daemon daemon{config_builder.build()};

    const auto param = GetParam();
    const auto& cmd = std::get<0>(param);
    const auto& opt_name = std::get<1>(param);
    const auto& opt_value = std::get<2>(param);

    EXPECT_CALL(*mock_factory, create_virtual_machine(_, _));
    send_command({cmd, opt_name, opt_value});
}

TEST_P(MinSpaceViolatedSuite, refuses_launch_with_memory_below_threshold)
{
    auto mock_factory = use_a_mock_vm_factory();
    mp::Daemon daemon{config_builder.build()};

    std::stringstream stream;
    const auto param = GetParam();
    const auto& cmd = std::get<0>(param);
    const auto& opt_name = std::get<1>(param);
    const auto& opt_value = std::get<2>(param);

    EXPECT_CALL(*mock_factory, create_virtual_machine(_, _)).Times(0); // expect *no* call
<<<<<<< HEAD
    send_command({cmd, opt_name, opt_value}, std::cout, stream);
=======
    send_command({"launch", opt_name, opt_value}, std::cout, stream);
>>>>>>> 05a27c58
    EXPECT_THAT(stream.str(), AllOf(HasSubstr("fail"), AnyOf(HasSubstr("memory"), HasSubstr("disk"))));
}

INSTANTIATE_TEST_SUITE_P(Daemon, DaemonCreateLaunchTestSuite, Values("launch", "test_create"));
INSTANTIATE_TEST_SUITE_P(Daemon, MinSpaceRespectedSuite,
                         Combine(Values("test_create", "launch"), Values("--mem", "--disk"), Values("1024m", "2Gb", "987654321")));
INSTANTIATE_TEST_SUITE_P(Daemon, MinSpaceViolatedSuite,
                         Combine(Values("test_create", "launch"), Values("--mem", "--disk"), Values("0", "0B", "0GB", "123B", "42kb", "100")));

} // namespace<|MERGE_RESOLUTION|>--- conflicted
+++ resolved
@@ -530,11 +530,7 @@
     const auto& opt_value = std::get<2>(param);
 
     EXPECT_CALL(*mock_factory, create_virtual_machine(_, _)).Times(0); // expect *no* call
-<<<<<<< HEAD
     send_command({cmd, opt_name, opt_value}, std::cout, stream);
-=======
-    send_command({"launch", opt_name, opt_value}, std::cout, stream);
->>>>>>> 05a27c58
     EXPECT_THAT(stream.str(), AllOf(HasSubstr("fail"), AnyOf(HasSubstr("memory"), HasSubstr("disk"))));
 }
 
